"""
 Copyright 2023 Google LLC

 Licensed under the Apache License, Version 2.0 (the "License");
 you may not use this file except in compliance with the License.
 You may obtain a copy of the License at

      https://www.apache.org/licenses/LICENSE-2.0

 Unless required by applicable law or agreed to in writing, software
 distributed under the License is distributed on an "AS IS" BASIS,
 WITHOUT WARRANTIES OR CONDITIONS OF ANY KIND, either express or implied.
 See the License for the specific language governing permissions and
 limitations under the License.
 """

""" Tests for Attention """
import jax
import unittest
import jax.numpy as jnp
import max_utils
from jax.sharding import Mesh
from layers import attentions
from jax.sharding import PartitionSpec as P
import numpy as np

import pyconfig
import sys

FlashMultiHeadDotProductAttention = attentions.FlashMultiHeadDotProductAttention
MultiHeadDotProductAttention = attentions.MultiHeadDotProductAttention


class AttentionTest(unittest.TestCase):
  """Test for the Attention """

  def setUp(self):
    super().setUp()

    pyconfig.initialize(
        sys.argv + ['third_party/py/maxtext/configs/base.yml'],
        per_device_batch_size=1.0,
        run_name='test',
        enable_checkpointing=False)
    self.cfg = pyconfig.config
    self.rng = jax.random.PRNGKey(0)

    devices_array = max_utils.create_device_mesh(self.cfg)
    self.mesh = Mesh(devices_array, self.cfg.mesh_axes)

    self.global_batch_size = self.cfg.global_batch_size_to_train_on
    self.num_heads = self.cfg.base_num_heads
    self.max_target_length = self.cfg.max_target_length
    self.head_dim = self.cfg.head_dim
    self.embed_dim = self.cfg.base_emb_dim

  def get_decoder_mask(self):
    a = jnp.stack([
        jnp.tri(self.max_target_length, dtype=self.dtype)[jnp.newaxis, :]
        for _ in range(self.global_batch_size)
    ])
    return a

  def get_data(self):
    lnx = jax.random.uniform(
        self.rng,
        shape=(self.global_batch_size, self.max_target_length, self.embed_dim),
        dtype=self.dtype,
    )
    decoder_segment_ids = jnp.ones(
        shape=(self.global_batch_size, self.max_target_length), dtype=np.int32
    )

    def batch_positions():
      return [
          jnp.arange(self.max_target_length, dtype=jnp.int32)
          for _ in range(self.global_batch_size)
      ]

    if self.global_batch_size > 1:
      decoder_positions = jnp.stack(batch_positions())

    decoder_mask = self.get_decoder_mask()
    return lnx, decoder_mask, decoder_segment_ids, decoder_positions

  def test_flash_mha_attention(self):
    """Test MHA layer and Flash MHA equivalence."""

    mha_attention_layer = MultiHeadDotProductAttention(
        num_heads=self.num_heads,
        head_dim=self.head_dim,
        mesh=self.mesh,
        dtype=self.cfg.dtype,
        dropout_rate=self.cfg.dropout_rate,
        name='self_attention',
<<<<<<< HEAD
    )
    variable = mha_attention_layer.init(
        {'params': self.rng, 'aqt': self.rng},
        jnp.ones(
            (self.global_batch_size, self.max_target_length, self.embed_dim)),
        jnp.ones(
            (self.global_batch_size, self.max_target_length, self.embed_dim)),
        'mha',
    )
=======
    )
    variable = mha_attention_layer.init(
        {'params': self.rng, 'aqt': self.rng},
        jnp.ones(
            (self.global_batch_size, self.max_target_length, self.embed_dim)),
        jnp.ones(
            (self.global_batch_size, self.max_target_length, self.embed_dim)),
        'mha',
    )
>>>>>>> 81c73817

    flash_attention_layer = FlashMultiHeadDotProductAttention(
        num_heads=self.num_heads,
        head_dim=self.head_dim,
        mesh=self.mesh,
        dtype=self.cfg.dtype,
        dropout_rate=self.cfg.dropout_rate,
        name='self_attention',
<<<<<<< HEAD
        max_target_length=self.max_target_length
    )
=======
        max_target_length=self.max_target_length)
>>>>>>> 81c73817

    lnx, decoder_mask, decoder_segment_ids, decoder_positions = self.get_data()
    bias = None
    mha_output = mha_attention_layer.apply(
        variable,
        lnx,
        lnx,
        decoder_segment_ids=decoder_segment_ids,
        inputs_positions=decoder_positions,
        mask=decoder_mask,
        bias=bias,
        deterministic=True,
        decode=False,
        rngs={'aqt': self.rng},
    )
    flash_output = flash_attention_layer.apply(
        variable,
        lnx,
        lnx,
        decoder_segment_ids=decoder_segment_ids,
        inputs_positions=decoder_positions,
        mask=decoder_mask,
        bias=bias,
        deterministic=True,
        decode=False,
        rngs={'aqt': self.rng},
    )

    self.assertTrue(
        jax.numpy.allclose(
            flash_output, mha_output, rtol=1e-01, atol=1e-01, equal_nan=False
        )
    )


if __name__ == '__main__':
  unittest.main()<|MERGE_RESOLUTION|>--- conflicted
+++ resolved
@@ -36,6 +36,12 @@
 
   def setUp(self):
     super().setUp()
+
+    pyconfig.initialize(
+        sys.argv + ['third_party/py/maxtext/configs/base.yml'],
+        per_device_batch_size=1.0,
+        run_name='test',
+        enable_checkpointing=False)
 
     pyconfig.initialize(
         sys.argv + ['third_party/py/maxtext/configs/base.yml'],
@@ -83,52 +89,7 @@
     decoder_mask = self.get_decoder_mask()
     return lnx, decoder_mask, decoder_segment_ids, decoder_positions
 
-  def test_flash_mha_attention(self):
-    """Test MHA layer and Flash MHA equivalence."""
-
-    mha_attention_layer = MultiHeadDotProductAttention(
-        num_heads=self.num_heads,
-        head_dim=self.head_dim,
-        mesh=self.mesh,
-        dtype=self.cfg.dtype,
-        dropout_rate=self.cfg.dropout_rate,
-        name='self_attention',
-<<<<<<< HEAD
-    )
-    variable = mha_attention_layer.init(
-        {'params': self.rng, 'aqt': self.rng},
-        jnp.ones(
-            (self.global_batch_size, self.max_target_length, self.embed_dim)),
-        jnp.ones(
-            (self.global_batch_size, self.max_target_length, self.embed_dim)),
-        'mha',
-    )
-=======
-    )
-    variable = mha_attention_layer.init(
-        {'params': self.rng, 'aqt': self.rng},
-        jnp.ones(
-            (self.global_batch_size, self.max_target_length, self.embed_dim)),
-        jnp.ones(
-            (self.global_batch_size, self.max_target_length, self.embed_dim)),
-        'mha',
-    )
->>>>>>> 81c73817
-
-    flash_attention_layer = FlashMultiHeadDotProductAttention(
-        num_heads=self.num_heads,
-        head_dim=self.head_dim,
-        mesh=self.mesh,
-        dtype=self.cfg.dtype,
-        dropout_rate=self.cfg.dropout_rate,
-        name='self_attention',
-<<<<<<< HEAD
-        max_target_length=self.max_target_length
-    )
-=======
-        max_target_length=self.max_target_length)
->>>>>>> 81c73817
-
+  def test_attention(self):
     lnx, decoder_mask, decoder_segment_ids, decoder_positions = self.get_data()
     bias = None
     mha_output = mha_attention_layer.apply(
