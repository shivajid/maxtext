"""
 Copyright 2023 Google LLC

 Licensed under the Apache License, Version 2.0 (the "License");
 you may not use this file except in compliance with the License.
 You may obtain a copy of the License at

      https://www.apache.org/licenses/LICENSE-2.0

 Unless required by applicable law or agreed to in writing, software
 distributed under the License is distributed on an "AS IS" BASIS,
 WITHOUT WARRANTIES OR CONDITIONS OF ANY KIND, either express or implied.
 See the License for the specific language governing permissions and
 limitations under the License.
 """

# pylint: disable=bare-except, consider-using-generator
""" Common Max Utils needed by multiple modules"""
import checkpointing
import common_types
import functools

import max_logging

import numpy as np
import jax
import jax.numpy as jnp
from jax.experimental import mesh_utils


import json
import flax
from flax.training import train_state
from flax import linen as nn
from flax.linen import partitioning as nn_partitioning

import optax
import os
from typing import Tuple

from google.cloud import storage

def l2norm_pytree(x):
  """L2 norm of a pytree of arrays."""
  return jax.tree_util.tree_reduce(
      lambda x, y: x + jax.numpy.sum(y ** 2), x, initializer=0.0
  ) ** 0.5

def calculate_num_params_from_pytree(params):
  # NOMUTANTS -- false alert, verified test exists.
  params_sizes = jax.tree_util.tree_map(jax.numpy.size, params)
  total_parameters = jax.tree_util.tree_reduce(lambda x, y: x + y, params_sizes)
  assert total_parameters >= 0
  return total_parameters

def activate_profiler(config):
  if jax.process_index() == 0 and config.enable_profiler:
    jax.profiler.start_trace(config.tensorboard_dir)

def deactivate_profiler(config):
  if jax.process_index() == 0 and config.enable_profiler:
    jax.profiler.stop_trace()

def _prepare_metrics_for_json(metrics, step, run_name):
  """Converts metric dictionary into json supported types (e.g. float)"""
  metrics_dict = {}
  for val in metrics['scalar']:
    metrics_dict[val] = float(metrics['scalar'][val])
  metrics_dict['step'] = float(step)
  metrics_dict['run_name'] = run_name
  return metrics_dict

def write_metrics_locally(metrics, step, config, file):
  """Writes metrics locally for testing"""
  if step == 0:
    file.truncate(0)

  metrics_dict = _prepare_metrics_for_json(metrics, step, config.run_name)
  file.write(str(json.dumps(metrics_dict))+'\n')

  if step == config.steps - 1:
    file.close()

def write_metrics_for_gcs(metrics, step, config, running_metrics):
  """Writes metrics to gcs"""
  metrics_dict_step = _prepare_metrics_for_json(metrics, step, config.run_name)
  running_metrics.append(metrics_dict_step)
  if (step + 1) % config.log_period == 0 or step == config.steps - 1:
    start_step = (step // config.log_period) * config.log_period
    metrics_filename = f"metrics_step_{start_step:06}_to_step_{step:06}.txt"
    with open(metrics_filename, 'w', encoding="utf8") as metrics_for_gcs:
      for metrics_step in running_metrics:
        metrics_for_gcs.write(str(json.dumps(metrics_step))+'\n')

    metrics_for_gcs.close()
    gcs_filename=os.path.join(config.metrics_dir, metrics_filename)
    max_logging.log(f"Moving file {metrics_filename} to GCS...")
    upload_blob(gcs_filename, metrics_filename)
    max_logging.log(f"File {metrics_filename} moved successfully!")
    running_metrics = [] # reset running_metrics to empty list
  return running_metrics

def parse_gcs_bucket_and_prefix(destination_gcs_name):
  path_parts = destination_gcs_name.replace("gs://", "").split("/")
  bucket = path_parts.pop(0)
  key = "/".join(path_parts)
  return bucket, key

def upload_blob(destination_gcs_name, source_file_name):
  """Uploads a file to a GCS location"""
  bucket_name, prefix_name = parse_gcs_bucket_and_prefix(destination_gcs_name)
  storage_client = storage.Client()
  bucket = storage_client.get_bucket(bucket_name)
  blob = bucket.blob(prefix_name)
  blob.upload_from_filename(source_file_name)

def initialize_jax_distributed_system():
  """ The best recipe to initialize the Jax Distributed System has varied over time. We keep a layer of
      indirection in MaxText to avoid breaking the call sites unnecessarily.

      Currently jax.distributed.initialize() fully works as expected!
  """
  max_logging.log("Attempting to initialize the jax distributed system...")
  jax.distributed.initialize()
  max_logging.log("Jax distributed system initialized!")

def fill_unspecified_mesh_axes(parallelism_vals, target_product, parallelism_type):
  """Evaluates unspecified DCN/ICI parallelism values"""
  if -1 in parallelism_vals:
    assert parallelism_vals.count(-1) == 1, f"Found unspecified values (-1) for more than one {parallelism_type}\
      parallelism axis. At most one axis can be unspecified."

    determined_val = target_product/np.product(parallelism_vals)*-1

    assert determined_val >= 1 and determined_val.is_integer, f"Unspecified value unable to be determined with the given\
      {parallelism_type} parallelism values"

    parallelism_vals[parallelism_vals.index(-1)] = int(determined_val)

  target_type = "slices" if parallelism_type == 'DCN' else "devices per slice"

  assert np.product(parallelism_vals) == target_product, f"Number of {target_type} {target_product} does not match\
    the product of the {parallelism_type} parallelism {np.product(parallelism_vals)}"

  return parallelism_vals

def create_device_mesh(config, devices=None, logging=True):
  """Creates a device mesh with each slice in its own data parallel group. If there is only one slice, uses two replicas """
  if devices is None:
    devices = jax.devices()
  num_devices = len(devices)
  try:
    num_slices = 1 + max([d.slice_index for d in devices])
  except:
    num_slices = 1
  num_devices_per_slice = num_devices//num_slices
  max_logging.log(f"Devices: {devices} (num_devices: {num_devices})")

  multi_slice_env = num_slices > 1

  dcn_parallelism = [config.dcn_data_parallelism, config.dcn_fsdp_parallelism,
                     config.dcn_sequence_parallelism, config.dcn_tensor_parallelism,
                     config.dcn_autoregressive_parallelism]
  ici_parallelism = [config.ici_data_parallelism, config.ici_fsdp_parallelism,
                     config.ici_sequence_parallelism, config.ici_tensor_parallelism,
                     config.ici_autoregressive_parallelism]

  # Find possible unspecified parallelisms
  ici_parallelism = fill_unspecified_mesh_axes(ici_parallelism, num_devices_per_slice, 'ICI')

  if multi_slice_env:
    dcn_parallelism = fill_unspecified_mesh_axes(dcn_parallelism, num_slices, 'DCN')
    mesh = mesh_utils.create_hybrid_device_mesh(ici_parallelism, dcn_parallelism, devices)
  else:
    mesh = mesh_utils.create_device_mesh(ici_parallelism, devices)

  if logging:
    max_logging.log(f"Decided on mesh: {mesh}")

  return mesh

def unbox_logicallypartioned(
    boxed_pytree):
  """ Unboxes the flax.LogicallyPartitioned pieces

    Args:
      boxed_pytree: a pytree that includes LogicallyPartitioned
        leaves.
    Returns:
      a pytree where all all LogicallyPartitioned leaves have been unboxed.
  """
  return jax.tree_util.tree_map(lambda x: x.unbox() if \
        isinstance(x, flax.linen.spmd.LogicallyPartitioned) \
        else x, boxed_pytree, \
        is_leaf=lambda k: isinstance(k, flax.linen.spmd.LogicallyPartitioned))

def init_decode_state(apply_fn, params):
  """Init train state with null opt state for decode."""
  state = train_state.TrainState(
    step=0,
    apply_fn=apply_fn,
    params=params,
    tx=None, # type: ignore
    opt_state={}
    )
  return state

def init_training_state(apply_fn, params, tx):
  """Init train state with null opt state for decode."""
  state = train_state.TrainState.create(
    apply_fn=apply_fn,
    params=params,
    tx=tx
    )
  return state

def init_initial_state(model, tx, config, is_training, key):
  """
  We pass in "static" objects like model, tx, config as JAX compares them by
  object hash, and instantiating them inside causes pjit top-level annotations
  to fail to match as pytree prefixes if we re-instantiate.

  Args: model, tx, config, is_training, key
  """
  input_shape = (
      config.global_batch_size_to_load,
      config.max_target_length
  )
  model_vars = model.init({'params': key, 'dropout': key, 'aqt': key},
                          jnp.ones(input_shape),
                          jnp.ones(input_shape))
  if is_training:
    return init_training_state(model.apply, model_vars['params'], tx)
  return init_decode_state(model.apply, model_vars['params'])

def setup_decode_state(model, config, rng, mesh, checkpoint_manager):
  is_training = False
  return setup_initial_state(model, None, None, config, rng, mesh, checkpoint_manager, is_training)

def setup_training_state(model, data_iterator, tx, config, rng, mesh, checkpoint_manager):
  is_training = True
  return setup_initial_state(model, data_iterator, tx, config, rng, mesh, checkpoint_manager, is_training)

def setup_initial_state(model, iterator, tx, config, rng, mesh, checkpoint_manager, is_training=True):
  """ We initialize the model and optimizer state, and optionally load from a
  checkpoint as necessary.

  Args:
    model: the flax model to initialize
    tx: the optax.GradientTransformation
    config: config object
    rng: jax.prng key
    mesh: jax.devices() mesh
    checkpoint_manager: an Orbax checkpointing.CheckpointManager object
    is_training: True to initialize training state, False for decode state

  Returns:
    state: the initialized train state
    state_mesh_annotations: the mesh annotations for the train state
  """

  unboxed_abstract_state, state_mesh_annotations = get_abstract_state(model, tx, config, rng, mesh, is_training)

  # Initialization
  with nn_partitioning.axis_rules(config.logical_axis_rules):
    state, raw_params = checkpointing.load_state_if_possible(checkpoint_manager,
                                                config.load_parameters_path,
                                                config.load_from_other_directory,
                                                config.load_from_other_directory_step,
                                                unboxed_abstract_state,
                                                config.load_data_iterator_from_checkpoint,
                                                iterator,
                                                mesh,
                                                state_mesh_annotations)

    state_mesh_shardings = jax.tree_map(
        lambda p: jax.sharding.NamedSharding(mesh, p), state_mesh_annotations)

    if isinstance(state, (dict)):
      if 'iter' in state and config.load_data_iterator_from_checkpoint:
        iterator = state['iter']
      if 'default' in state:
        state = state['default']

    if not state:
      init_state_partial = functools.partial(init_initial_state, model, tx, config, is_training)
      state = jax.jit(
          init_state_partial,
          in_shardings=None,
          out_shardings=state_mesh_shardings
      )(rng)
      if raw_params: # If we loaded a partial state, we need to merge it.
        state = state.replace(params = raw_params)
    raw_params = None

<<<<<<< HEAD
  state = unbox_logicallypartioned_trainstate(state)
  return state, state_mesh_annotations, iterator

=======
  state = unbox_logicallypartioned(state)
  return state, state_mesh_annotations
>>>>>>> 47b86d75


# Learning Rate Schedule
# -----------------------------------------------------------------------------

def create_learning_rate_schedule(config):
  """Creates a warmup and cosine decay learning rate schedule:
  We take inspiration from Llama2's learning rate (LR) schedule, see https://arxiv.org/pdf/2307.09288.pdf section 2.2
  Learning rate schedule has either two or three parts:
  1) Linear warmup from 0 to [learning_rate] over steps 0 to [learning_rate_schedule_steps * warmup_steps_fraction]
  2) Cosine from [learning_rate] to [learning_rate * cosine_learning_rate_final_fraction] until learning_rate_schedule_steps
  3) Constant learning rate of 0 from learning_rate_schedule_steps to steps.
  The zero learning rate section can be used to more accurately measure the fully trained model's performance.
  """
  def make_cos_schedule(init_lr, final_lr, len_steps):
    def schedule(step):
      pct = (step) / len_steps
      a = 0.5 * (jnp.cos(jnp.pi*pct) + 1)
      lr = init_lr * a + final_lr * (1 - a)
      return lr
    return schedule

  lr = config.learning_rate
  cos_final_lr = lr * config.cosine_learning_rate_final_fraction

  warmup_steps = int(config.learning_rate_schedule_steps * config.warmup_steps_fraction)
  cos_steps = config.learning_rate_schedule_steps - warmup_steps
  constant_zero_steps = config.steps - config.learning_rate_schedule_steps

  warmup_schedule = optax.linear_schedule(
      init_value=0.0,
      end_value=lr,
      transition_steps=warmup_steps
  )
  cos_schedule = make_cos_schedule(lr, cos_final_lr, cos_steps)
  constant_schedule = optax.constant_schedule(0.0)

  pieces = [warmup_schedule, cos_schedule]
  boundaries=[
   warmup_steps,
   warmup_steps + cos_steps,
   ]

  if constant_zero_steps > 0:
    pieces.append(constant_schedule)
    boundaries.append(warmup_steps + cos_steps + constant_zero_steps)

  return optax.join_schedules(pieces, boundaries)


# Cross entropy implementation is taken from original T5X codebase:
# https://github.com/google-research/t5x/blob/ace831eea1e2742b4299cd1a9af7e4f302038351/t5x/losses.py#L25-L101
@jax.custom_vjp
def cross_entropy_with_logits(logits: jnp.ndarray, targets: jnp.ndarray,
                              z_loss: float) -> Tuple[jnp.ndarray, jnp.ndarray]:
  """Computes cross entropy loss with stable custom gradient.
  Computes a stabilized-gradient version of:
    -jnp.sum(targets * nn.log_softmax(logits), axis=-1)
  If z_loss > 0, then an auxiliary loss equal to z_loss*log(z)^2
  will be added to the cross entropy loss (z = softmax normalization constant).
  The two uses of z_loss are:
  1. To keep the logits from drifting too far from zero, which can cause
     unacceptable roundoff errors in bfloat16.
  2. To encourage the logits to be normalized log-probabilities.
  Args:
    logits: [batch, length, num_classes] float array.
    targets: categorical one-hot targets [batch, length, num_classes] float
      array.
    z_loss: coefficient for auxilliary z-loss loss term.
  Returns:
    tuple with the total loss and the z_loss, both
    float arrays with shape [batch, length].
  """
  logits_sum = jax.scipy.special.logsumexp(logits, axis=-1, keepdims=True)
  log_softmax = logits - logits_sum
  loss = -jnp.sum(targets * log_softmax, axis=-1)
  # Add auxilliary z-loss term.
  log_z = jnp.squeeze(logits_sum, axis=-1)
  total_z_loss = z_loss * jax.lax.square(log_z)
  loss += total_z_loss
  return loss, total_z_loss


def _cross_entropy_with_logits_fwd(
    logits: jnp.ndarray,
    targets: jnp.ndarray,
    z_loss: float = 0.0
) -> Tuple[Tuple[jnp.ndarray, jnp.ndarray],
           Tuple[jnp.ndarray, jnp.ndarray, jnp.ndarray, jnp.ndarray,
                 jnp.ndarray, jnp.ndarray, jnp.ndarray]]:
  """Forward-mode of `cross_entropy_with_logits`."""
  max_logit = logits.max(axis=-1, keepdims=True)
  shifted = logits - max_logit
  exp_shifted = jnp.exp(shifted)
  sum_exp = jnp.sum(exp_shifted, axis=-1, keepdims=True)
  log_softmax = shifted - jnp.log(sum_exp)
  loss = -jnp.sum(targets * log_softmax, axis=-1)
  # Add auxilliary z-loss term.
  log_z = jnp.squeeze(jnp.log(sum_exp) + max_logit, axis=-1)
  total_z_loss = z_loss * jax.lax.square(log_z)
  loss += total_z_loss
  return (loss, total_z_loss), (logits, targets, z_loss, exp_shifted, sum_exp, #pytype: disable=bad-return-type  #jax-ndarray
                                log_softmax, log_z)


def _cross_entropy_with_logits_bwd(
    res: Tuple[jnp.ndarray, jnp.ndarray, jnp.ndarray, jnp.ndarray, jnp.ndarray,
               jnp.ndarray, jnp.ndarray], g: Tuple[jnp.ndarray, jnp.ndarray]
) -> Tuple[jnp.ndarray, jnp.ndarray, jnp.ndarray]:
  """Backward-mode of `cross_entropy_with_logits`."""
  g = g[0]  # Ignore z_loss component as that is only used for logging.
  logits, targets, z_loss, exp_shifted, sum_exp, log_softmax, log_z = res
  # z-loss term adds the (2 * z_loss * log_z) factor.
  deriv = (
      jnp.expand_dims(1 + 2 * z_loss * log_z, -1) * exp_shifted / sum_exp -
      targets)
  g_logits = jnp.expand_dims(g, axis=-1) * deriv
  g_targets = -jnp.expand_dims(g, axis=-1) * log_softmax
  return (jnp.asarray(g_logits,
                      logits.dtype), jnp.asarray(g_targets, targets.dtype),
          jnp.array(0.0))  # sets z-loss coeff gradient to 0

cross_entropy_with_logits.defvjp(_cross_entropy_with_logits_fwd,
                                 _cross_entropy_with_logits_bwd)

def get_abstract_state(model, tx, config, rng, mesh, is_training=True):
  """ Get a shaped abstraction of the state (including optimizer)"""
  init_state_partial = functools.partial(init_initial_state, model, tx,
                                              config, is_training)
  abstract_state = jax.eval_shape(init_state_partial, rng)
  state_logical_annotations = nn.get_partition_spec(abstract_state)
  unboxed_abstract_state = unbox_logicallypartioned(abstract_state)

  # Initialization
  with mesh, nn_partitioning.axis_rules(config.logical_axis_rules):
    state_mesh_annotations = nn.logical_to_mesh(state_logical_annotations)
  return unboxed_abstract_state, state_mesh_annotations

def get_kv_cache_annotations(model, config, rng, mesh):
  """ Get a shaped abstraction of the state (including optimizer)"""

  def init_kv_cache(model, config):
    input_shape = (
      config.global_batch_size_to_load,
      config.max_target_length
    )

    model_vars = model.init({'params': rng, 'dropout': rng, 'aqt': rng},
                          jnp.ones(input_shape),
                          jnp.ones(input_shape),
                          model_mode=common_types.MODEL_MODE_PREFILL)
    return model_vars['cache']

  init_kv_cache_partial = functools.partial(init_kv_cache, model,
                                              config)
  abstract_state = jax.eval_shape(init_kv_cache_partial)
  state_logical_annotations = nn.get_partition_spec(abstract_state)
  with mesh, nn_partitioning.axis_rules(config.logical_axis_rules):
    state_mesh_annotations = nn.logical_to_mesh(state_logical_annotations)
  return state_mesh_annotations<|MERGE_RESOLUTION|>--- conflicted
+++ resolved
@@ -293,14 +293,9 @@
         state = state.replace(params = raw_params)
     raw_params = None
 
-<<<<<<< HEAD
-  state = unbox_logicallypartioned_trainstate(state)
+  state = unbox_logicallypartioned(state)
   return state, state_mesh_annotations, iterator
 
-=======
-  state = unbox_logicallypartioned(state)
-  return state, state_mesh_annotations
->>>>>>> 47b86d75
 
 
 # Learning Rate Schedule
